<!DOCTYPE html>
<html lang="en">
  <head>
  <meta name="viewport" content="width=device-width, initial-scale=1.0">
  <script src="axios.min.js.gz"></script>
  <style>
    html, body { height: 100vh; padding: 0; margin: 0;}
    * { outline: none !important; }
    body { color: #454955; font: 15px/1.5 Verdana, Helvetica, Arial, sans-serif; }
    h1, h2, h3, h4, h5, h6, b, th, strong, .nav-link { color: #777; }
    input, button, div, pre, p { font: inherit; }
    button {
      color: white; padding: 0.4em 1em; border-radius: 0.3em;
      border: none; cursor: pointer;
    }
    input[type=text] input[type=password] {
      padding: 0.2em 0.7em; position: relative;
      border: 1px solid #cdcdcd; border-color: rgba(0, 0, 0, .15);
      background-color: white; font-size: 16px;
    }
    h1 { margin: 0; padding-top: 0.5em; text-align: center; }
    .container { padding: 0 1em; margin: 1em auto; max-width: 640px; background: #fafafa; }
    .form-control { margin: 0.5em 0; }
    .form-control input, .form-control button { Xmin-width: 15em; }
    .form label { min-width: 10em; display: inline-block; }
    .form { padding: 1em 0; }
    .btn { background: #2079b0; }
    .spin {
      display: inline-block; width: 0.9em; height: 0.9em;
      margin-bottom: -0.2em; 
      border: 0.15em solid rgba(255,255,255,.5);
      border-radius: 50%;
      border-top-color: #fff;
      animation: spin 1s linear infinite;
      -webkit-animation: spin 1s linear infinite;
    }
    #sw1_auto_off_delay, #sw2_auto_off_delay { width: 5em; }
    @keyframes spin { to { transform: rotate(360deg); } }
    @-webkit-keyframes spin { to { -webkit-transform: rotate(360deg); } }
  </style>
  </head>
  <body onLoad="onLoad()">

    <div class="container">
      <h1 class="" id="device_id" style="visibility: hidden">shellyswitch25-XXXXXX</h1>
      <button class="btn" id="refresh_btn">
        <span id="spinner"></span>
        Refresh
      </button>
            <button class="btn" id="reboot_btn">
              Reboot
            </button>
      <span id="uptime_label" style="float: right; visibility: hidden">Uptime: <span id="uptime"></span></span>
    </div>

    <div class="container" id="sw1_container" style="display: none">
      <h1 class="" id="sw1_name">SW1 Name</h1>
      <div class="form">
        <div class="">
          <div class="form-control">
            <label>State:</label>
            <span id="sw1_state">off</span>
          </div>
          <div class="form-control">
            <label></label>
            <button class="btn" id="sw1_set_btn">
              <span id="sw1_set_spinner"></span>
              <label id="sw1_btn_label">Turn On</label>
            </button>
          </div>
        </div>
      </div>
      <div class="form">
        <div class="">
          <div class="form-control">
            <label>Mode:</label>
            <select id="sw1_in_mode">
              <option id="sw1_in_mode_0" value="0">Momentary</option>
              <option id="sw1_in_mode_1" value="1">Toggle</option>
              <option id="sw1_in_mode_2" value="2">Edge</option>
              <option id="sw1_in_mode_3" value="3">Detached</option>
            </select>
          </div>
          <div class="form-control">
            <label for="sw1_persist">Persist state:</label>
            <input type="checkbox" id="sw1_persist">
          </div>
          <div class="form-control">
            <label for="sw1_auto_off">Auto off:</label>
            <input type="checkbox" id="sw1_auto_off">
          </div>
          <div>
            <label for="sw1_auto_off_delay">Auto off delay (s):</label>
            <input type="number" id="sw1_auto_off_delay" placeholder="1-300" min="1" max="300" step="1" value="0">
          </div>
          <div class="form-control">
            <label></label>
            <button class="btn" id="sw1_save_btn">
              <span id="sw1_save_spinner"></span>
              <label>Save</label>
            </button>
          </div>
        </div>
      </div>
    </div>

    <div class="container" id="sw2_container" style="display: none">
      <h1 class="" id="sw2_name">SW2 Name</h1>
      <div class="form">
        <div class="">
          <div class="form-control">
            <label>State:</label>
            <span id="sw2_state">off</span>
          </div>
          <div class="form-control">
            <label></label>
            <button class="btn" id="sw2_set_btn">
              <span id="sw2_set_spinner"></span>
              <label id="sw2_btn_label">Turn On</label>
            </button>
          </div>
        </div>
      </div>
      <div class="form">
        <div class="">
          <div class="form-control">
            <label>Mode:</label>
            <select id="sw2_in_mode">
              <option id="sw2_in_mode_0" value="0">Momentary</option>
              <option id="sw2_in_mode_1" value="1">Toggle</option>
              <option id="sw2_in_mode_2" value="2">Edge</option>
              <option id="sw2_in_mode_3" value="3">Detached</option>
            </select>
          </div>
          <div class="form-control">
            <label for="sw2_persist">Persist state:</label>
            <input type="checkbox" id="sw2_persist">
          </div>
          <div class="form-control">
            <label for="sw2_auto_off">Auto off:</label>
            <input type="checkbox" id="sw2_auto_off">
          </div>
          <div>
            <label for="sw2_auto_off_delay">Auto off delay (s):</label>
            <input type="number" id="sw2_auto_off_delay" placeholder="1-300" min="1" max="300" step="1" value="0">
          </div>
          <div class="form-control">
            <label></label>
            <button class="btn" id="sw2_save_btn">
              <span id="sw2_save_spinner"></span>
              <label>Save</label>
            </button>
          </div>
        </div>
      </div>
    </div>

    <div class="container" id="homekit_container" style="visibility: hidden">
      <h1 class="">HomeKit Settings</h1>
      <div class="form">
        <div class="">
          <div class="form-control">
            <label>Paired:</label>
            <span id="hap_paired"></span>
          </div>
          <div class="form-control">
            <label>Provisioned:</label>
            <span id="hap_provisioned"></span>
          </div>
          <div class="form-control">
            <label>Setup code:</label>
            <input type="text" id="hap_setup_code" placeholder="111-22-333">
          </div>
          <div class="form-control">
            <label></label>
            <button class="btn" id="hap_save_btn">
              <span id="hap_save_spinner"></span>
              Save
            </button>
            <button class="btn" id="hap_reset_btn">
              <span id="hap_reset_spinner"></span>
              Reset
            </button>
          </div>
        </div>
      </div>
    </div>

    <div class="container" id="wifi_container" style="visibility: hidden">
      <h1 class="">WiFi setup</h1>
      <div class="form">
        <div class="">
          <div class="form-control">
            <label>Enable:</label>
            <input type="checkbox" id="wifi_en">
          </div>
          <div class="form-control">
            <label>WiFi network:</label>
            <input type="text" id="wifi_ssid">
          </div>
          <div class="form-control">
            <label>WiFi password:</label>
            <input type="password" id="wifi_pass">
          </div>
          <div class="form-control">
            <label></label>
            <button class="btn" id="wifi_save_btn">
              <span id="wifi_spinner"></span>
              Save
            </button>
          </div>
        </div>
      </div>
    </div>

    <div class="container" id="fw_container" style="visibility: hidden">
      <h1 class="">Firmware</h1>
      <div class="form">
        <div class="">
          <div class="form-control">
            <label>App:</label>
            <span id="app_name"></span>
          </div>
          <div class="form-control">
            <label>Version:</label>
            <span id="app_version"></span>
          </div>
          <div class="form-control">
            <label>Build ID:</label>
            <span id="app_build"></span>
          </div>
          <div class="form-control">
            <label>Update (<a href="https://github.com/mongoose-os-apps/shelly-homekit">GitHub</a>):</label>
            <form id="fw_upload_form" method="POST" action="/update" enctype="multipart/form-data">
              <input type="file" id="fw_select_file" name="file" accept=".zip" />
              <button class="btn" id="fw_upload_btn"><span id="fw_spinner"></span> Upload</button>
            </form>
          </div>
        </div>
      </div>
    </div>

<script>

var host = "";

var spinner = el("spinner");

var wifiEn = el("wifi_en");
var wifiSSID = el("wifi_ssid");
var wifiPass = el("wifi_pass");
var wifiSpinner = el("wifi_spinner");

var hapProvisioned = el("hap_provisioned");
var hapSetupCode = el("hap_setup_code");
var hapSaveSpinner = el("hap_save_spinner");
var hapResetSpinner = el("hap_reset_spinner");

var sw1 = el("sw1_container");
var sw2 = el("sw2_container");

function el(id) {
  return document.getElementById(id);
}

el("hap_save_btn").onclick = function() {
  var code = hapSetupCode.value;
  if (!code.match(/^\d\d\d-\d\d-\d\d\d$/)) {
    if (code.match(/^\d\d\d\d\d\d\d\d$/)) {
      code = code.substr(0, 3) + "-" + code.substr(3, 2) + "-" + code.substr(5, 3);
    } else {
      alert("Invalid code '" + code + "', must be xxxyyzzz or xxx-yy-zzz.");
      return;
    }
  }
  hapSaveSpinner.className = "spin";
  axios.post(host + "/rpc/HAP.Setup", {"code": code}).then(function(res) {
  }).catch(function(err) {
    if (err.response) {
      err = err.response.data.message;
    }
    alert(err);
  }).then(function() {
    hapSaveSpinner.className = "";
    getInfo();
  });
};

el("hap_reset_btn").onclick = function() {
  hapResetSpinner.className = "spin";
  axios.post(host + "/rpc/HAP.Reset", {"reset_server": true, "reset_code": true}).then(function(res) {
  }).catch(function(err) {
    if (err.response) {
      err = err.response.data.message;
    }
    alert(err);
  }).then(function() {
    hapResetSpinner.className = "";
    getInfo();
  });
};

el("fw_upload_form").onsubmit = function() {
  el("fw_spinner").className = "spin";
  return true;
};

el("wifi_save_btn").onclick = function() {
  wifiSpinner.className = "spin";
  var data = {
    config: {
      wifi: {
        sta: { enable: wifiEn.checked, ssid: wifiSSID.value, pass: wifiPass.value},
        ap: { enable: !wifiEn.checked },
      },
    },
    save: true,
    reboot: true,
  };
  axios.post(host + "/rpc/Config.Set", data).then(function(res) {
    document.body.innerHTML =
      "<div class='container'><h1>Rebooting...</h1>" +
      "<p>Device is rebooting and connecting to " + wifiSSID.value + "." +
      "<p>Connect to the same network and visit " +
      "<a href='http://" + el("device_id").innerText + ".local/'>" +
      el("device_id").innerText + ".local.</a></div>.";
  }).catch(function(err) {
    if (err.response) {
      err = err.response.data.message;
    }
    alert(err);
  }).then(function() {
    wifiSpinner.className = "";
  });
};

function sw_set_common(id, state, spinner) {
  spinner.className = "spin";
  axios.post(host + "/rpc/Shelly.SetSwitch", {id: id, state: state}).then(function(res) {
  }).catch(function(err) {
    if (err.response) {
      err = err.response.data.message;
    }
    alert(err);
  }).then(function() {
    spinner.className = "";
    getInfo();
  });
}

el("sw1_set_btn").onclick = function() {
  sw_set_common(
      sw1.sw_id,
      !sw1.sw_state,
      el("sw1_set_spinner"),
  );
}

el("sw2_set_btn").onclick = function() {
  sw_set_common(
      sw2.sw_id,
      !sw2.sw_state,
      el("sw2_set_spinner"),
  );
}

function sw_save_common(cfg_key, in_mode, persist, auto_off, auto_off_delay, spinner) {
  spinner.className = "spin";
  var data = {
    config: {},
    save: true,
    reboot: false,
  };
  data.config[cfg_key] = {
    in_mode: parseInt(in_mode),
    persist_state: persist,
    auto_off: auto_off,
    auto_off_delay: parseInt(auto_off_delay)
  };
  axios.post(host + "/rpc/Config.Set", data).then(function(res) {
  }).catch(function(err) {
    if (err.response) {
      err = err.response.data.message;
    }
    alert(err);
  }).then(function() {
    spinner.className = "";
    getInfo();
  });
}

el("sw1_save_btn").onclick = function() {
  sw_save_common(
      "sw1",
<<<<<<< HEAD
      document.getElementById("sw1_in_mode").value,
      document.getElementById("sw1_persist").checked,
      document.getElementById("sw1_auto_off").checked,
      document.getElementById("sw1_auto_off_delay").value,
      document.getElementById("sw1_save_spinner"),
=======
      el("sw1_in_mode").value,
      el("sw1_persist").checked,
      el("sw1_save_spinner"),
>>>>>>> 4ee97998
  );
}

el("sw2_save_btn").onclick = function() {
  sw_save_common(
      "sw2",
<<<<<<< HEAD
      document.getElementById("sw2_in_mode").value,
      document.getElementById("sw2_persist").checked,
      document.getElementById("sw2_auto_off").checked,
      document.getElementById("sw2_auto_off_delay").value,
      document.getElementById("sw2_save_spinner"),
=======
      el("sw2_in_mode").value,
      el("sw2_persist").checked,
      el("sw2_save_spinner"),
>>>>>>> 4ee97998
  );
}

el("reboot_btn").onclick = function() {
  axios.get(host + "/rpc/Sys.Reboot").then(function(res) {
    alert("System is rebooting, please refresh the page.");
  });
}

function getInfo() {
  spinner.className = "spin";
  axios.get(host + "/rpc/Shelly.GetInfo").then(function(res) {
    wifiEn.checked = res.data.wifi_en;
    wifiSSID.value = res.data.wifi_ssid;
    wifiPass.value = res.data.wifi_pass;
    el("device_id").innerText = res.data.id;
    if (res.data.hap_provisioned) {
      hapProvisioned.innerText = "yes";
      hapSetupCode.value = "***-**-***";
    } else {
      hapProvisioned.innerText = "no";
      hapSetupCode.value = "";
    }
    el("hap_paired").innerText = (res.data.hap_paired ? "yes" : "no");
    el("app_name").innerText = res.data.app;
    el("app_version").innerText = res.data.version;
    el("app_build").innerText = res.data.fw_build;
    el("uptime").innerText = durationStr(res.data.uptime);
    if (res.data.sw1) {
<<<<<<< HEAD
      document.getElementById("sw1_name").innerText = res.data.sw1.name;
      document.getElementById("sw1_state").innerText = (res.data.sw1.state ? "on" : "off");
      document.getElementById("sw1_btn_label").innerText = "Turn " + (res.data.sw1.state ? "Off" : "On");
      document.getElementById("sw1_in_mode_" + res.data.sw1.in_mode).selected = true;
      document.getElementById("sw1_persist").checked = res.data.sw1.persist;
      document.getElementById("sw1_auto_off").checked = res.data.sw1.auto_off;
      document.getElementById("sw1_auto_off_delay").disabled = !res.data.sw1.auto_off;
      document.getElementById("sw1_auto_off_delay").value = res.data.sw1.auto_off_delay;
      document.getElementById("sw1_container").sw_id = res.data.sw1.id;
      document.getElementById("sw1_container").sw_state = res.data.sw1.state;
      document.getElementById("sw1_container").style.display = "block";
    }
    if (res.data.sw2) {
      document.getElementById("sw2_name").innerText = res.data.sw2.name;
      document.getElementById("sw2_state").innerText = (res.data.sw2.state ? "on" : "off");
      document.getElementById("sw2_btn_label").innerText = "Turn " + (res.data.sw2.state ? "Off" : "On");
      document.getElementById("sw2_in_mode_" + res.data.sw2.in_mode).selected = true;
      document.getElementById("sw2_persist").checked = res.data.sw2.persist;
      document.getElementById("sw2_auto_off").checked = res.data.sw2.auto_off;
      document.getElementById("sw2_auto_off_delay").disabled = !res.data.sw2.auto_off;
      document.getElementById("sw2_auto_off_delay").value = res.data.sw2.auto_off_delay;
      document.getElementById("sw2_container").sw_id = res.data.sw2.id;
      document.getElementById("sw2_container").sw_state = res.data.sw2.state;
      document.getElementById("sw2_container").style.display = "block";
=======
      el("sw1_name").innerText = res.data.sw1.name;
      el("sw1_state").innerText = (res.data.sw1.state ? "on" : "off");
      el("sw1_btn_label").innerText = "Turn " + (res.data.sw1.state ? "Off" : "On");
      el("sw1_in_mode_" + res.data.sw1.in_mode).selected = true;
      el("sw1_persist").checked = res.data.sw1.persist;
      sw1.sw_id = res.data.sw1.id;
      sw1.sw_state = res.data.sw1.state;
      sw1.style.display = "block";
    }
    if (res.data.sw2) {
      el("sw2_name").innerText = res.data.sw2.name;
      el("sw2_state").innerText = (res.data.sw2.state ? "on" : "off");
      el("sw2_btn_label").innerText = "Turn " + (res.data.sw2.state ? "Off" : "On");
      el("sw2_in_mode_" + res.data.sw2.in_mode).selected = true;
      el("sw2_persist").checked = res.data.sw2.persist;
      sw2.sw_id = res.data.sw2.id;
      sw2.sw_state = res.data.sw2.state;
      sw2.style.display = "block";
>>>>>>> 4ee97998
    }
    el("homekit_container").style.visibility = "visible";
    el("wifi_container").style.visibility = "visible";
    el("fw_container").style.visibility = "visible";
    el("device_id").style.visibility = "visible";
    el("uptime_label").style.visibility = "visible";
  }).catch(function(err) {
    alert(err);
  }).then(function() {
    spinner.className = "";
  });
}

el("refresh_btn").onclick = getInfo;

function onLoad() {
  getInfo();

  document.getElementById('sw1_auto_off').onchange = function() {
      document.getElementById('sw1_auto_off_delay').disabled = !this.checked;
    };
    document.getElementById('sw2_auto_off').onchange = function() {
      document.getElementById('sw2_auto_off_delay').disabled = !this.checked;
    };
}

function durationStr(d) {
  var days = parseInt(d / 86400); d %= 86400;
  var hours = parseInt(d / 3600); d %= 3600;
  var mins = parseInt(d / 60);
  var secs = d % 60;
  return days + ":" +
         hours.toString().padStart(2, "0") + ":" +
         mins.toString().padStart(2, "0") + ":" +
         secs.toString().padStart(2, "0");
}

</script>

  </body>
</html><|MERGE_RESOLUTION|>--- conflicted
+++ resolved
@@ -392,34 +392,22 @@
 el("sw1_save_btn").onclick = function() {
   sw_save_common(
       "sw1",
-<<<<<<< HEAD
-      document.getElementById("sw1_in_mode").value,
-      document.getElementById("sw1_persist").checked,
-      document.getElementById("sw1_auto_off").checked,
-      document.getElementById("sw1_auto_off_delay").value,
-      document.getElementById("sw1_save_spinner"),
-=======
       el("sw1_in_mode").value,
       el("sw1_persist").checked,
+      el("sw1_auto_off").checked,
+      el("sw1_auto_off_delay").value,
       el("sw1_save_spinner"),
->>>>>>> 4ee97998
   );
 }
 
 el("sw2_save_btn").onclick = function() {
   sw_save_common(
       "sw2",
-<<<<<<< HEAD
-      document.getElementById("sw2_in_mode").value,
-      document.getElementById("sw2_persist").checked,
-      document.getElementById("sw2_auto_off").checked,
-      document.getElementById("sw2_auto_off_delay").value,
-      document.getElementById("sw2_save_spinner"),
-=======
       el("sw2_in_mode").value,
       el("sw2_persist").checked,
+      el("sw2_auto_off").checked,
+      el("sw2_auto_off_delay").value,
       el("sw2_save_spinner"),
->>>>>>> 4ee97998
   );
 }
 
@@ -449,37 +437,14 @@
     el("app_build").innerText = res.data.fw_build;
     el("uptime").innerText = durationStr(res.data.uptime);
     if (res.data.sw1) {
-<<<<<<< HEAD
-      document.getElementById("sw1_name").innerText = res.data.sw1.name;
-      document.getElementById("sw1_state").innerText = (res.data.sw1.state ? "on" : "off");
-      document.getElementById("sw1_btn_label").innerText = "Turn " + (res.data.sw1.state ? "Off" : "On");
-      document.getElementById("sw1_in_mode_" + res.data.sw1.in_mode).selected = true;
-      document.getElementById("sw1_persist").checked = res.data.sw1.persist;
-      document.getElementById("sw1_auto_off").checked = res.data.sw1.auto_off;
-      document.getElementById("sw1_auto_off_delay").disabled = !res.data.sw1.auto_off;
-      document.getElementById("sw1_auto_off_delay").value = res.data.sw1.auto_off_delay;
-      document.getElementById("sw1_container").sw_id = res.data.sw1.id;
-      document.getElementById("sw1_container").sw_state = res.data.sw1.state;
-      document.getElementById("sw1_container").style.display = "block";
-    }
-    if (res.data.sw2) {
-      document.getElementById("sw2_name").innerText = res.data.sw2.name;
-      document.getElementById("sw2_state").innerText = (res.data.sw2.state ? "on" : "off");
-      document.getElementById("sw2_btn_label").innerText = "Turn " + (res.data.sw2.state ? "Off" : "On");
-      document.getElementById("sw2_in_mode_" + res.data.sw2.in_mode).selected = true;
-      document.getElementById("sw2_persist").checked = res.data.sw2.persist;
-      document.getElementById("sw2_auto_off").checked = res.data.sw2.auto_off;
-      document.getElementById("sw2_auto_off_delay").disabled = !res.data.sw2.auto_off;
-      document.getElementById("sw2_auto_off_delay").value = res.data.sw2.auto_off_delay;
-      document.getElementById("sw2_container").sw_id = res.data.sw2.id;
-      document.getElementById("sw2_container").sw_state = res.data.sw2.state;
-      document.getElementById("sw2_container").style.display = "block";
-=======
       el("sw1_name").innerText = res.data.sw1.name;
       el("sw1_state").innerText = (res.data.sw1.state ? "on" : "off");
       el("sw1_btn_label").innerText = "Turn " + (res.data.sw1.state ? "Off" : "On");
       el("sw1_in_mode_" + res.data.sw1.in_mode).selected = true;
       el("sw1_persist").checked = res.data.sw1.persist;
+      el("sw1_auto_off").checked = res.data.sw1.auto_off;
+      el("sw1_auto_off_delay").disabled = !res.data.sw1.auto_off;
+      el("sw1_auto_off_delay").value = res.data.sw1.auto_off_delay;
       sw1.sw_id = res.data.sw1.id;
       sw1.sw_state = res.data.sw1.state;
       sw1.style.display = "block";
@@ -490,10 +455,12 @@
       el("sw2_btn_label").innerText = "Turn " + (res.data.sw2.state ? "Off" : "On");
       el("sw2_in_mode_" + res.data.sw2.in_mode).selected = true;
       el("sw2_persist").checked = res.data.sw2.persist;
+      el("sw2_auto_off").checked = res.data.sw2.auto_off;
+      el("sw2_auto_off_delay").disabled = !res.data.sw2.auto_off;
+      el("sw2_auto_off_delay").value = res.data.sw2.auto_off_delay;
       sw2.sw_id = res.data.sw2.id;
       sw2.sw_state = res.data.sw2.state;
       sw2.style.display = "block";
->>>>>>> 4ee97998
     }
     el("homekit_container").style.visibility = "visible";
     el("wifi_container").style.visibility = "visible";
