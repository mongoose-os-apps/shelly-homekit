--- conflicted
+++ resolved
@@ -388,7 +388,6 @@
   });
 }
 
-<<<<<<< HEAD
 function isValid(swType) {
   var auto_off_delay = document.getElementById(swType + "_auto_off_delay");
   var auto_off_delay_valid = auto_off_delay.checkValidity();
@@ -399,52 +398,30 @@
   return true;
 }
 
-document.getElementById("sw1_save_btn").onclick = function() {
+el("sw1_save_btn").onclick = function() {
   if (isValid("sw1")){
     sw_save_common(
         "sw1",
-        document.getElementById("sw1_in_mode").value,
-        document.getElementById("sw1_persist").checked,
-        document.getElementById("sw1_auto_off").checked,
-        document.getElementById("sw1_auto_off_delay").value,
-        document.getElementById("sw1_save_spinner"),
+        el("sw1_in_mode").value,
+        el("sw1_persist").checked,
+        el("sw1_auto_off").checked,
+        el("sw1_auto_off_delay").value,
+        el("sw1_save_spinner"),
     );
   }
 }
 
-document.getElementById("sw2_save_btn").onclick = function() {
+el("sw2_save_btn").onclick = function() {
   if (isValid("sw2")){
     sw_save_common(
         "sw2",
-        document.getElementById("sw2_in_mode").value,
-        document.getElementById("sw2_persist").checked,
-        document.getElementById("sw2_auto_off").checked,
-        document.getElementById("sw2_auto_off_delay").value,
-        document.getElementById("sw2_save_spinner"),
+        el("sw2_in_mode").value,
+        el("sw2_persist").checked,
+        el("sw2_auto_off").checked,
+        el("sw2_auto_off_delay").value,
+        el("sw2_save_spinner"),
     );
   }
-=======
-el("sw1_save_btn").onclick = function() {
-  sw_save_common(
-      "sw1",
-      el("sw1_in_mode").value,
-      el("sw1_persist").checked,
-      el("sw1_auto_off").checked,
-      el("sw1_auto_off_delay").value,
-      el("sw1_save_spinner"),
-  );
-}
-
-el("sw2_save_btn").onclick = function() {
-  sw_save_common(
-      "sw2",
-      el("sw2_in_mode").value,
-      el("sw2_persist").checked,
-      el("sw2_auto_off").checked,
-      el("sw2_auto_off_delay").value,
-      el("sw2_save_spinner"),
-  );
->>>>>>> 80d1b863
 }
 
 el("reboot_btn").onclick = function() {
@@ -515,12 +492,12 @@
 function onLoad() {
   getInfo();
 
-  document.getElementById('sw1_auto_off').onchange = function() {
-      document.getElementById('sw1_auto_off_delay').disabled = !this.checked;
-    };
-    document.getElementById('sw2_auto_off').onchange = function() {
-      document.getElementById('sw2_auto_off_delay').disabled = !this.checked;
-    };
+  el('sw1_auto_off').onchange = function() {
+    el('sw1_auto_off_delay').disabled = !this.checked;
+  };
+  el('sw2_auto_off').onchange = function() {
+    el('sw2_auto_off_delay').disabled = !this.checked;
+  };
 }
 
 function durationStr(d) {
