--- conflicted
+++ resolved
@@ -73,11 +73,8 @@
   - ["wc.idle_power_thr", "d", 10.0, {title: "Power consumption threshold for motor idle detection"}]
   - ["wc.move_power", "d", 0.0, {title: "Power consumption during movement, watts"}]
   - ["wc.move_time_ms", "i", 0, {title: "Move time, in millseconds"}]
-<<<<<<< HEAD
   - ["wc.move_time_limit_pos_ms", "i", 0, {title: "Move time to limit position, in milliseconds"}]
-=======
   - ["wc.max_ramp_up_time_ms", "i", 5000, {title: "Maximum ramp up time, in millseconds"}]
->>>>>>> d4f8a1d6
   - ["wc.current_pos", "d", 0.0, {title: "Last position, percent: 0 - fully closed, 100 - fully open."}]
 
   - ["gdo", "o", {title: "Garage door settings", abstract: true}]
