--- conflicted
+++ resolved
@@ -116,13 +116,9 @@
   PRODUCT_MODEL: '"${build_vars.MODEL}"'
   LED_GPIO: -1
   BTN_GPIO: -1
-<<<<<<< HEAD
-  BTN_NOISY: 0
+  BTN_NOISY: 1
   RST_GPIO_INIT: -1
   PWM_SUPPORT: 0
-=======
-  BTN_NOISY: 1
->>>>>>> 41a69a29
   HAP_LOG_LEVEL: 0  # This saves ~44K on esp8266.
 
 libs:
@@ -454,6 +450,7 @@
         LED_ON: 0
         BTN_GPIO: 13
         BTN_DOWN: 0
+        BTN_NOISY: 0
         RST_GPIO_INIT: 15 # reset GPIO 15 to prevent green flash on startup
         PWM_SUPPORT: 1
         PRODUCT_HW_REV: '"1.0"'
