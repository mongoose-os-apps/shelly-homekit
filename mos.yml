--- conflicted
+++ resolved
@@ -1,10 +1,6 @@
 author: 'Deomid "rojer" Ryabkov'
 description: A HomeKit firmware for Shelly switches
-<<<<<<< HEAD
-version: 1.8.0
-=======
 version: 1.7.1
->>>>>>> a2ac4571
 platform: esp8266
 
 libs_version: 2.17.0
