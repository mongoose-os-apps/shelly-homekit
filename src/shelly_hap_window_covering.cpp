--- conflicted
+++ resolved
@@ -221,19 +221,14 @@
 }
 
 StatusOr<std::string> WindowCovering::GetInfo() const {
-<<<<<<< HEAD
-  return mgos::SPrintf("c:%d mp:%.2f mt_ms:%d cp:%.2f tp:%.2f tt_ms:%d ct:%.2f tt:%.2f lemd:%d lhmd:%d",
-                       cfg_->calibrated, cfg_->move_power, cfg_->move_time_ms,
-                       cur_pos_, tgt_pos_, cfg_->tilt_time_ms, cur_tilt_, tgt_tilt_, (int) last_ext_move_dir_,
-                       (int) last_hap_move_dir_);
-=======
   return mgos::SPrintf(
       "c:%d mp:%.2f mt_ms:%d cp:%.2f tp:%.2f "
+      "tt_ms:%d ct:%.2f tt:%.2f "
       "md:%d lemd:%d lhmd:%d",
       cfg_->calibrated, cfg_->move_power, cfg_->move_time_ms, cur_pos_,
-      tgt_pos_, (int) moving_dir_, (int) last_ext_move_dir_,
+      tgt_pos_, cfg_->tilt_time_ms, cur_tilt_, tgt_tilt_, 
+      (int) moving_dir_, (int) last_ext_move_dir_,
       (int) last_hap_move_dir_);
->>>>>>> fdeac316
 }
 
 StatusOr<std::string> WindowCovering::GetInfoJSON() const {
