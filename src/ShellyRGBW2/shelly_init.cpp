/*
 * Copyright (c) Shelly-HomeKit Contributors
 * All rights reserved
 *
 * Licensed under the Apache License, Version 2.0 (the "License");
 * you may not use this file except in compliance with the License.
 * You may obtain a copy of the License at
 *
 *     http://www.apache.org/licenses/LICENSE-2.0
 *
 * Unless required by applicable law or agreed to in writing, software
 * distributed under the License is distributed on an "AS IS" BASIS,
 * WITHOUT WARRANTIES OR CONDITIONS OF ANY KIND, either express or implied.
 * See the License for the specific language governing permissions and
 * limitations under the License.
 */

#include "shelly_hap_input.hpp"
#include "shelly_hap_light_bulb.hpp"
#include "shelly_input_pin.hpp"
#include "shelly_main.hpp"

namespace shelly {

void CreatePeripherals(std::vector<std::unique_ptr<Input>> *inputs,
                       std::vector<std::unique_ptr<Output>> *outputs,
                       std::vector<std::unique_ptr<PowerMeter>> *pms,
                       std::unique_ptr<TempSensor> *sys_temp) {
  outputs->emplace_back(new OutputPin(1, 12, 1));  // R
  outputs->emplace_back(new OutputPin(2, 15, 1));  // G
  outputs->emplace_back(new OutputPin(3, 14, 1));  // B
  outputs->emplace_back(new OutputPin(4, 4, 1));   // W
  auto *in = new InputPin(1, 5, 1, MGOS_GPIO_PULL_NONE, true);
  in->AddHandler(std::bind(&HandleInputResetSequence, in, 0, _1, _2));
  in->Init();
  inputs->emplace_back(in);
  (void) sys_temp;
  (void) pms;
}

void CreateComponents(std::vector<std::unique_ptr<Component>> *comps,
                      std::vector<std::unique_ptr<mgos::hap::Accessory>> *accs,
                      HAPAccessoryServerRef *svr) {
  auto *lb_cfg = (struct mgos_config_lb *) mgos_sys_config_get_lb1();

  std::unique_ptr<hap::RGBWLight> rgbw_light;

<<<<<<< HEAD
  std::unique_ptr<hap::LightBulb> rgbw_light(
      new hap::LightBulb(1, FindInput(1), FindOutput(1), FindOutput(2),
                         FindOutput(3), out_w, lb_cfg));
=======
  if (mgos_sys_config_get_shelly_mode() == 4) {
    rgbw_light.reset(new hap::RGBWLight(1, FindInput(1), FindOutput(1),
                                        FindOutput(2), FindOutput(3),
                                        FindOutput(4), lb_cfg));
  } else {
    rgbw_light.reset(new hap::RGBWLight(1, FindInput(1), FindOutput(1),
                                        FindOutput(2), FindOutput(3), nullptr,
                                        lb_cfg));

    FindOutput(4)->SetStatePWM(0.0f, "cc");
  }
>>>>>>> db30dfdb

  if (rgbw_light == nullptr || !rgbw_light->Init().ok()) {
    return;
  }

  rgbw_light->set_primary(true);
  mgos::hap::Accessory *pri_acc = (*accs)[0].get();
  pri_acc->SetCategory(kHAPAccessoryCategory_Lighting);
  pri_acc->AddService(rgbw_light.get());
  comps->emplace_back(std::move(rgbw_light));

  if (lb_cfg->in_mode == 3) {
    hap::CreateHAPInput(1, mgos_sys_config_get_in1(), comps, accs, svr);
  }
}

}  // namespace shelly<|MERGE_RESOLUTION|>--- conflicted
+++ resolved
@@ -43,25 +43,19 @@
                       HAPAccessoryServerRef *svr) {
   auto *lb_cfg = (struct mgos_config_lb *) mgos_sys_config_get_lb1();
 
-  std::unique_ptr<hap::RGBWLight> rgbw_light;
+  std::unique_ptr<hap::LightBulb> rgbw_light;
 
-<<<<<<< HEAD
-  std::unique_ptr<hap::LightBulb> rgbw_light(
-      new hap::LightBulb(1, FindInput(1), FindOutput(1), FindOutput(2),
-                         FindOutput(3), out_w, lb_cfg));
-=======
   if (mgos_sys_config_get_shelly_mode() == 4) {
-    rgbw_light.reset(new hap::RGBWLight(1, FindInput(1), FindOutput(1),
+    rgbw_light.reset(new hap::LightBulb(1, FindInput(1), FindOutput(1),
                                         FindOutput(2), FindOutput(3),
                                         FindOutput(4), lb_cfg));
   } else {
-    rgbw_light.reset(new hap::RGBWLight(1, FindInput(1), FindOutput(1),
+    rgbw_light.reset(new hap::LightBulb(1, FindInput(1), FindOutput(1),
                                         FindOutput(2), FindOutput(3), nullptr,
                                         lb_cfg));
 
     FindOutput(4)->SetStatePWM(0.0f, "cc");
   }
->>>>>>> db30dfdb
 
   if (rgbw_light == nullptr || !rgbw_light->Init().ok()) {
     return;
