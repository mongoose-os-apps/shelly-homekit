/*
 * Copyright (c) Shelly-HomeKit Contributors
 * All rights reserved
 *
 * Licensed under the Apache License, Version 2.0 (the "License");
 * you may not use this file except in compliance with the License.
 * You may obtain a copy of the License at
 *
 *     http://www.apache.org/licenses/LICENSE-2.0
 *
 * Unless required by applicable law or agreed to in writing, software
 * distributed under the License is distributed on an "AS IS" BASIS,
 * WITHOUT WARRANTIES OR CONDITIONS OF ANY KIND, either express or implied.
 * See the License for the specific language governing permissions and
 * limitations under the License.
 */

#include "shelly_cct_controller.hpp"
#include "shelly_hap_input.hpp"
#include "shelly_hap_light_bulb.hpp"
#include "shelly_input_pin.hpp"
#include "shelly_light_controller.hpp"
#include "shelly_main.hpp"
#include "shelly_rgbw_controller.hpp"

namespace shelly {

void CreatePeripherals(std::vector<std::unique_ptr<Input>> *inputs,
                       std::vector<std::unique_ptr<Output>> *outputs,
                       std::vector<std::unique_ptr<PowerMeter>> *pms,
                       std::unique_ptr<TempSensor> *sys_temp) {
  outputs->emplace_back(new OutputPin(1, 12, 1));  // R / CW0
  outputs->emplace_back(new OutputPin(2, 15, 1));  // G / WW0
  outputs->emplace_back(new OutputPin(3, 14, 1));  // B / CW1
  outputs->emplace_back(new OutputPin(4, 4, 1));   // W / WW1
  auto *in = new InputPin(1, 5, 1, MGOS_GPIO_PULL_NONE, true);
  in->AddHandler(std::bind(&HandleInputResetSequence, in, 0, _1, _2));
  in->Init();
  inputs->emplace_back(in);
  (void) sys_temp;
  (void) pms;
}

void CreateComponents(std::vector<std::unique_ptr<Component>> *comps,
                      std::vector<std::unique_ptr<mgos::hap::Accessory>> *accs,
                      HAPAccessoryServerRef *svr) {
  std::unique_ptr<LightBulbController> lightbulb_controller;
  std::unique_ptr<hap::LightBulb> hap_light;
  struct mgos_config_lb *lb_cfg;

  struct mgos_config_lb *lb_cfgs[4] = {
      (struct mgos_config_lb *) mgos_sys_config_get_lb1(),
      (struct mgos_config_lb *) mgos_sys_config_get_lb2(),
      (struct mgos_config_lb *) mgos_sys_config_get_lb3(),
      (struct mgos_config_lb *) mgos_sys_config_get_lb4(),
  };

  int mode = mgos_sys_config_get_shelly_mode();

  int ndev = 1;

<<<<<<< HEAD
  if (mode == (int) Mode::kCCT) {
    ndev = 2;
  } else if (mode == (int) Mode::kWhite) {
    ndev = 4;
  } else if (mode == (int) Mode::kRGBpW) {
    ndev = 2;
=======
  if (rgbw_light == nullptr) return;
  auto st = rgbw_light->Init();
  if (!st.ok()) {
    LOG(LL_ERROR, ("LightBulb init failed: %s", st.ToString().c_str()));
    return;
>>>>>>> 77b157af
  }

  int out_pin = 1;
  bool first_detatched_input = true;
  bool is_optional = false;

  for (int i = 0; i < ndev; i++) {
    lb_cfg = lb_cfgs[i];

    if (mode == (int) Mode::kRGB) {
      lightbulb_controller.reset(new RGBWController(
          lb_cfg, FindOutput(1), FindOutput(2), FindOutput(3), nullptr));
      FindOutput(4)->SetStatePWM(0.0f, "cc");
    } else if (mode == (int) Mode::kRGBW) {
      lightbulb_controller.reset(new RGBWController(
          lb_cfg, FindOutput(1), FindOutput(2), FindOutput(3), FindOutput(4)));
    } else if (mode == (int) Mode::kCCT) {
      lightbulb_controller.reset(new CCTController(lb_cfg, FindOutput(out_pin),
                                                   FindOutput(out_pin + 1)));
      out_pin += 2;
      is_optional = true;
    } else if (mode == (int) Mode::kWhite) {
      lightbulb_controller.reset(
          new LightController(lb_cfg, FindOutput(out_pin++)));
      is_optional = (mgos_sys_config_get_shelly_mode() != (int) Mode::kRGBpW);
    } else {  // Mode::kRGBpW
      lightbulb_controller.reset(new RGBWController(
          lb_cfg, FindOutput(1), FindOutput(2), FindOutput(3), nullptr));
      mode = (int) Mode::kWhite;  // last bulb is White
      out_pin += 3;
    }

    Input *in = FindInput(1);
    if (i != 0) {
      in = nullptr;  // support input only for first device
    }

    hap_light.reset(new hap::LightBulb(
        i + 1, in, std::move(lightbulb_controller), lb_cfg, is_optional));

    if (hap_light == nullptr || !hap_light->Init().ok()) {
      return;
    }

    bool to_pri_acc = (ndev == 1);  // only device will become primary accessory
                                    // regardless of sw_hidden status
    bool sw_hidden = is_optional && (lb_cfg->svc_type == -1);

    mgos::hap::Accessory *pri_acc = accs->front().get();
    if (to_pri_acc) {
      hap_light->set_primary(true);
      pri_acc->SetCategory(kHAPAccessoryCategory_Lighting);
      pri_acc->AddService(hap_light.get());
    } else if (!sw_hidden) {
      int aid = SHELLY_HAP_AID_BASE_LIGHTING + i;

      std::unique_ptr<mgos::hap::Accessory> acc(
          new mgos::hap::Accessory(aid, kHAPAccessoryCategory_BridgedAccessory,
                                   lb_cfg->name, nullptr, svr));
      acc->AddHAPService(&mgos_hap_accessory_information_service);
      acc->AddService(hap_light.get());
      accs->push_back(std::move(acc));
    }
    comps->push_back(std::move(hap_light));

    if (lb_cfg->in_mode == (int) InMode::kDetached && first_detatched_input) {
      hap::CreateHAPInput(1, mgos_sys_config_get_in1(), comps, accs, svr);
      first_detatched_input = false;
    }
  }
}
}  // namespace shelly<|MERGE_RESOLUTION|>--- conflicted
+++ resolved
@@ -59,20 +59,12 @@
 
   int ndev = 1;
 
-<<<<<<< HEAD
   if (mode == (int) Mode::kCCT) {
     ndev = 2;
   } else if (mode == (int) Mode::kWhite) {
     ndev = 4;
   } else if (mode == (int) Mode::kRGBpW) {
     ndev = 2;
-=======
-  if (rgbw_light == nullptr) return;
-  auto st = rgbw_light->Init();
-  if (!st.ok()) {
-    LOG(LL_ERROR, ("LightBulb init failed: %s", st.ToString().c_str()));
-    return;
->>>>>>> 77b157af
   }
 
   int out_pin = 1;
@@ -113,7 +105,10 @@
     hap_light.reset(new hap::LightBulb(
         i + 1, in, std::move(lightbulb_controller), lb_cfg, is_optional));
 
-    if (hap_light == nullptr || !hap_light->Init().ok()) {
+    if (hap_light == nullptr) return;
+    auto st = hap_light->Init();
+    if (!st.ok()) {
+      LOG(LL_ERROR, ("LightBulb init failed: %s", st.ToString().c_str()));
       return;
     }
 
