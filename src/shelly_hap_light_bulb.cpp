--- conflicted
+++ resolved
@@ -103,7 +103,6 @@
       },
       kHAPCharacteristicDebugDescription_Brightness);
   AddChar(brightness_characteristic);
-<<<<<<< HEAD
 
   // HAP forbids simultaneous presence of color temperature and hue/saturation
   // to be able to distinguish between RGB and CCT light bulbs
@@ -116,7 +115,7 @@
                const HAPUInt32CharacteristicReadRequest *request UNUSED_ARG,
                uint32_t *value) {
           LOG(LL_INFO,
-              ("Color Temperature read %d: %d", id(), cfg_->colortemperature));
+              ("Color Temperature read %d: %d", id(), &cfg_->colortemperature));
           *value = static_cast<uint32_t>(cfg_->colortemperature);
           return kHAPError_None;
         },
@@ -137,7 +136,7 @@
     // Hue
     hue_characteristic = new mgos::hap::UInt32Characteristic(
         iid++, &kHAPCharacteristicType_Hue, 0, 360, 1,
-        std::bind(&mgos::hap::ReadUInt32<int>, _1, _2, _3, cfg_->hue),
+        std::bind(&mgos::hap::ReadUInt32<int>, _1, _2, _3, &cfg_->hue),
         true /* supports_notification */,
         [this](HAPAccessoryServerRef *server UNUSED_ARG,
                const HAPUInt32CharacteristicWriteRequest *request UNUSED_ARG,
@@ -151,7 +150,7 @@
     // Saturation
     saturation_characteristic = new mgos::hap::UInt32Characteristic(
         iid++, &kHAPCharacteristicType_Saturation, 0, 100, 1,
-        std::bind(&mgos::hap::ReadUInt32<int>, _1, _2, _3, cfg_->saturation),
+        std::bind(&mgos::hap::ReadUInt32<int>, _1, _2, _3, &cfg_->saturation),
         true /* supports_notification */,
         [this](HAPAccessoryServerRef *server UNUSED_ARG,
                const HAPUInt32CharacteristicWriteRequest *request UNUSED_ARG,
@@ -162,35 +161,6 @@
         kHAPCharacteristicDebugDescription_Saturation);
     AddChar(saturation_characteristic);
   }
-=======
-  // Hue
-  hue_characteristic = new mgos::hap::UInt32Characteristic(
-      iid++, &kHAPCharacteristicType_Hue, 0, 360, 1,
-      std::bind(&mgos::hap::ReadUInt32<int>, _1, _2, _3, &cfg_->hue),
-      true /* supports_notification */,
-      [this](HAPAccessoryServerRef *server UNUSED_ARG,
-             const HAPUInt32CharacteristicWriteRequest *request UNUSED_ARG,
-             uint32_t value) {
-        LOG(LL_DEBUG, ("Hue write %d: %d", id(), static_cast<int>(value)));
-        SetHue(value, "HAP");
-        return kHAPError_None;
-      },
-      kHAPCharacteristicDebugDescription_Hue);
-  AddChar(hue_characteristic);
-  // Saturation
-  saturation_characteristic = new mgos::hap::UInt32Characteristic(
-      iid++, &kHAPCharacteristicType_Saturation, 0, 100, 1,
-      std::bind(&mgos::hap::ReadUInt32<int>, _1, _2, _3, &cfg_->saturation),
-      true /* supports_notification */,
-      [this](HAPAccessoryServerRef *server UNUSED_ARG,
-             const HAPUInt32CharacteristicWriteRequest *request UNUSED_ARG,
-             uint32_t value) {
-        SetSaturation(value, "HAP");
-        return kHAPError_None;
-      },
-      kHAPCharacteristicDebugDescription_Saturation);
-  AddChar(saturation_characteristic);
->>>>>>> e5f1e446
 
   if (in_ != nullptr) {
     handler_id_ =
