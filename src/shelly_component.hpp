/*
 * Copyright (c) Shelly-HomeKit Contributors
 * All rights reserved
 *
 * Licensed under the Apache License, Version 2.0 (the "License");
 * you may not use this file except in compliance with the License.
 * You may obtain a copy of the License at
 *
 *     http://www.apache.org/licenses/LICENSE-2.0
 *
 * Unless required by applicable law or agreed to in writing, software
 * distributed under the License is distributed on an "AS IS" BASIS,
 * WITHOUT WARRANTIES OR CONDITIONS OF ANY KIND, either express or implied.
 * See the License for the specific language governing permissions and
 * limitations under the License.
 */

#pragma once

#include "shelly_common.hpp"

namespace shelly {

class Component {
 public:
  // NB: Keep in sync with Component_Type in JS.
  enum class Type {
    kSwitch = 0,
    kOutlet = 1,
    kLock = 2,
    kStatelessSwitch = 3,
    kWindowCovering = 4,
    kGarageDoorOpener = 5,
    kDisabledInput = 6,
    kMotionSensor = 7,
    kOccupancySensor = 8,
    kContactSensor = 9,
    kDoorbell = 10,
    kLightBulb = 11,
    kTemperatureSensor = 12,
<<<<<<< HEAD
    kSmokeSensor = 13,
=======
    kLeakSensor = 13,
>>>>>>> b0ad6038
    kMax,
  };

  explicit Component(int id);
  virtual ~Component();

  int id() const;

  // Complex initialization after construction.
  virtual Status Init() = 0;
  virtual Type type() const = 0;
  virtual std::string name() const = 0;

  // Short status snippet string.
  virtual StatusOr<std::string> GetInfo() const = 0;
  // Full JSON status for UI.
  virtual StatusOr<std::string> GetInfoJSON() const = 0;
  // Set configuration from UI.
  virtual Status SetConfig(const std::string &config_json,
                           bool *restart_required) = 0;
  // Set state from UI.
  virtual Status SetState(const std::string &state_json) = 0;

  // Is there any activity going on?
  // If true is returned, it means it's ok to destroy the component.
  // False should be returned if there is any user-visible activity,
  // like curtain moving.
  // Default implementation always returns true.
  virtual bool IsIdle();

 private:
  const int id_;

  Component(const Component &other) = delete;
};

}  // namespace shelly<|MERGE_RESOLUTION|>--- conflicted
+++ resolved
@@ -38,11 +38,8 @@
     kDoorbell = 10,
     kLightBulb = 11,
     kTemperatureSensor = 12,
-<<<<<<< HEAD
-    kSmokeSensor = 13,
-=======
     kLeakSensor = 13,
->>>>>>> b0ad6038
+    kSmokeSensor = 14,
     kMax,
   };
 
