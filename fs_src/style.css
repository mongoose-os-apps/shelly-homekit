html, body {
  height: 100vh;
  padding: 0;
  margin: 5;
  background-color: #f2f1f6;
}

* {
  outline: none !important;
}

body {
  color: #454955;
  font: 14px/1.5 '-apple-system', 'HelveticaNeue', Helvetica, Segoe UI;
}

h1, h2, h3, h4, h5, h6, b, th, strong, .nav-link {
  color: #454955;
}

input, button, div, pre, p {
  font: inherit;
}

button {
  color: white;
  padding: 0.5em 1em;
  border-radius: 18px;
  border: none;
  cursor: pointer;
}

a {
  text-decoration: none;
  color: #0071e3;
}

a:link, a:visited {
  color: #0071e3;
  text-decoration: none;
}

input[type=password] {
  width: 160px;
  padding: 0.2em 0.7em;
  position: relative;
  border: 1px solid #cdcdcd;
  border-color: rgba(0, 0, 0, .15);
  background-color: #ffffff;
  font-size: 14px;
}

input[type=text] {
  width: 160px;
  padding: 0.2em 0.7em;
  position: relative;
  border: 1px solid #cdcdcd;
  border-color: rgba(0, 0, 0, .15);
  background-color: #ffffff;
  font-size: 14px;
}

h1 {
  margin: 0;
  padding-top: 0.5em;
  text-align: center;
}

.header {
  padding: 0 1em;
  margin: 1em auto;
  max-width: 640px;
  background: #f2f1f6;
  border-radius: 15px;
}

.footer {
  padding: 0 1em;
  margin: 1em auto;
  max-width: 640px;
  background: #f2f1f6;
  border-radius: 15px;
  font: 11px '-apple-system', 'HelveticaNeueLight', Helvetica Light, Segoe UI Light;
  color: #aaaaae;
}

.container {
  padding: 0 1em;
  margin: 1em auto;
  max-width: 640px;
  background: #fefefe;
  border-radius: 10px;
}

.form-control {
  margin: 0.6em 0;
}

.form-control input:not([type="checkbox"]), .form-control button {
  min-width: 10em;
}

.form label {
  min-width: 9.0em;
  display: inline-block;
}

.form {
  padding: 1em 0;
}

.btn {
  background: #0071e3;
}

.btn label {
  position: relative;
}

.btndis {
  background: #f2f1f6;
  color: #25282A;
}

.badge {
  background-color: #ff0800;
  border: 2px solid #ff0800;
  border-radius: 12px;
  box-shadow: 1px 1px 1px #282828;
  color: #ffffff;
  font: bold 12px/9px Helvetica, Verdana, Tahoma;
  height: 12px;
  padding: 4px 3px 0 5px;
  text-align: center;
  min-width: 8px;
}

/* make sure that badge text is white
   otherwise it will be blue if it is linked */
a.badge {
  color: #ffffff;
}

#badges_container {
  margin: 8px 0;
  padding-top: 0;
  /* height for single row of badges */
  min-height: 21px;
}

.helpbadge {
  background-color: #fefefe;
  border: 1px solid #999999;
  border-radius: 12px;
  box-shadow: 1px 1px 0.5px #c1c1c1;
  color: #0071e3 !important;
  font: bold 14px/10px HelveticaNeueLight, Helvetica, Verdana;
  height: 13px;
  padding: 6px 6px 1px 6px;
  text-align: center;
  min-width: 8px;
  position: relative;
  margin-top: 4px;
  margin-right: -10px;
  float: right;
}

#header_container {
  padding: 10px;
}

.title {
  color: #454955;
  font: 36px '-apple-system', 'HelveticaNeueLight', Helvetica Light, Segoe UI Light, sans-serif;
  font-weight: lighter;
  text-align: left;
}

.icon {
  width: 25px;
  height: 25px;
  vertical-align: top;
  padding-top: 0.28em;
}

<<<<<<< HEAD
.logo {
  float: left;
  width: 80px;
  height: 80px;
  padding-left: 10px;
}

.img {
=======
#logo {
>>>>>>> 6f94ae51
  display: block;
  margin: 8px;
  float: left;
  width: 80px;
  height: 80px;
}

.spin {
  display: inline-block;
  width: 1em;
  height: 1em;
  margin-bottom: -0.2em;
  border: 0.15em solid rgba(255, 255, 255, .5);
  border-radius: 50%;
  border-top-color: #fff;
  animation: spin 1s linear infinite;
  -webkit-animation: spin 1s linear infinite;
  position: absolute;
  top: 0;
  left: 0;
}

@keyframes spin {
  to {
    transform: rotate(360deg);
  }
}

@-webkit-keyframes spin {
  to {
    -webkit-transform: rotate(360deg);
  }
}

.switch {
  position: relative;
  display: inline-block;
  width: 57px;
  height: 32px;
  min-width: 0.5em !important;
  vertical-align: middle;
}

.switch input {
  opacity: 0;
  width: 0;
  height: 0;
}

.slider {
  position: absolute;
  cursor: pointer;
  top: 0;
  left: 0;
  right: 0;
  bottom: 0;
  background-color: #ccc;
  -webkit-transition: .4s;
  transition: .4s;
}

.slider:before {
  position: absolute;
  content: "";
  height: 24px;
  width: 24px;
  left: 4px;
  bottom: 4px;
  background-color: white;
  -webkit-transition: .4s;
  transition: .4s;
}

input:checked + .slider {
  background-color: #34c759;
}

input:focus + .slider {
  box-shadow: 0 0 1px #2196F3;
}

input:checked + .slider:before {
  -webkit-transform: translateX(24px);
  -ms-transform: translateX(24px);
  transform: translateX(24px);
}

/* Rounded sliders */
.slider.round {
  border-radius: 32px;
}

.slider.round:before {
  border-radius: 50%;
}

.comma-list {
  display: inline;
  list-style: none;
  padding: 0;
}

.comma-list li {
  display: inline;
}

.comma-list li::after {
  content: ", ";
}

.comma-list li:last-child::after {
  content: "";
}<|MERGE_RESOLUTION|>--- conflicted
+++ resolved
@@ -1,310 +1,299 @@
-html, body {
-  height: 100vh;
-  padding: 0;
-  margin: 5;
-  background-color: #f2f1f6;
-}
-
-* {
-  outline: none !important;
-}
-
-body {
-  color: #454955;
-  font: 14px/1.5 '-apple-system', 'HelveticaNeue', Helvetica, Segoe UI;
-}
-
-h1, h2, h3, h4, h5, h6, b, th, strong, .nav-link {
-  color: #454955;
-}
-
-input, button, div, pre, p {
-  font: inherit;
-}
-
-button {
-  color: white;
-  padding: 0.5em 1em;
-  border-radius: 18px;
-  border: none;
-  cursor: pointer;
-}
-
-a {
-  text-decoration: none;
-  color: #0071e3;
-}
-
-a:link, a:visited {
-  color: #0071e3;
-  text-decoration: none;
-}
-
-input[type=password] {
-  width: 160px;
-  padding: 0.2em 0.7em;
-  position: relative;
-  border: 1px solid #cdcdcd;
-  border-color: rgba(0, 0, 0, .15);
-  background-color: #ffffff;
-  font-size: 14px;
-}
-
-input[type=text] {
-  width: 160px;
-  padding: 0.2em 0.7em;
-  position: relative;
-  border: 1px solid #cdcdcd;
-  border-color: rgba(0, 0, 0, .15);
-  background-color: #ffffff;
-  font-size: 14px;
-}
-
-h1 {
-  margin: 0;
-  padding-top: 0.5em;
-  text-align: center;
-}
-
-.header {
-  padding: 0 1em;
-  margin: 1em auto;
-  max-width: 640px;
-  background: #f2f1f6;
-  border-radius: 15px;
-}
-
-.footer {
-  padding: 0 1em;
-  margin: 1em auto;
-  max-width: 640px;
-  background: #f2f1f6;
-  border-radius: 15px;
-  font: 11px '-apple-system', 'HelveticaNeueLight', Helvetica Light, Segoe UI Light;
-  color: #aaaaae;
-}
-
-.container {
-  padding: 0 1em;
-  margin: 1em auto;
-  max-width: 640px;
-  background: #fefefe;
-  border-radius: 10px;
-}
-
-.form-control {
-  margin: 0.6em 0;
-}
-
-.form-control input:not([type="checkbox"]), .form-control button {
-  min-width: 10em;
-}
-
-.form label {
-  min-width: 9.0em;
-  display: inline-block;
-}
-
-.form {
-  padding: 1em 0;
-}
-
-.btn {
-  background: #0071e3;
-}
-
-.btn label {
-  position: relative;
-}
-
-.btndis {
-  background: #f2f1f6;
-  color: #25282A;
-}
-
-.badge {
-  background-color: #ff0800;
-  border: 2px solid #ff0800;
-  border-radius: 12px;
-  box-shadow: 1px 1px 1px #282828;
-  color: #ffffff;
-  font: bold 12px/9px Helvetica, Verdana, Tahoma;
-  height: 12px;
-  padding: 4px 3px 0 5px;
-  text-align: center;
-  min-width: 8px;
-}
-
-/* make sure that badge text is white
-   otherwise it will be blue if it is linked */
-a.badge {
-  color: #ffffff;
-}
-
-#badges_container {
-  margin: 8px 0;
-  padding-top: 0;
-  /* height for single row of badges */
-  min-height: 21px;
-}
-
-.helpbadge {
-  background-color: #fefefe;
-  border: 1px solid #999999;
-  border-radius: 12px;
-  box-shadow: 1px 1px 0.5px #c1c1c1;
-  color: #0071e3 !important;
-  font: bold 14px/10px HelveticaNeueLight, Helvetica, Verdana;
-  height: 13px;
-  padding: 6px 6px 1px 6px;
-  text-align: center;
-  min-width: 8px;
-  position: relative;
-  margin-top: 4px;
-  margin-right: -10px;
-  float: right;
-}
-
-#header_container {
-  padding: 10px;
-}
-
-.title {
-  color: #454955;
-  font: 36px '-apple-system', 'HelveticaNeueLight', Helvetica Light, Segoe UI Light, sans-serif;
-  font-weight: lighter;
-  text-align: left;
-}
-
-.icon {
-  width: 25px;
-  height: 25px;
-  vertical-align: top;
-  padding-top: 0.28em;
-}
-
-<<<<<<< HEAD
-.logo {
-  float: left;
-  width: 80px;
-  height: 80px;
-  padding-left: 10px;
-}
-
-.img {
-=======
-#logo {
->>>>>>> 6f94ae51
-  display: block;
-  margin: 8px;
-  float: left;
-  width: 80px;
-  height: 80px;
-}
-
-.spin {
-  display: inline-block;
-  width: 1em;
-  height: 1em;
-  margin-bottom: -0.2em;
-  border: 0.15em solid rgba(255, 255, 255, .5);
-  border-radius: 50%;
-  border-top-color: #fff;
-  animation: spin 1s linear infinite;
-  -webkit-animation: spin 1s linear infinite;
-  position: absolute;
-  top: 0;
-  left: 0;
-}
-
-@keyframes spin {
-  to {
-    transform: rotate(360deg);
-  }
-}
-
-@-webkit-keyframes spin {
-  to {
-    -webkit-transform: rotate(360deg);
-  }
-}
-
-.switch {
-  position: relative;
-  display: inline-block;
-  width: 57px;
-  height: 32px;
-  min-width: 0.5em !important;
-  vertical-align: middle;
-}
-
-.switch input {
-  opacity: 0;
-  width: 0;
-  height: 0;
-}
-
-.slider {
-  position: absolute;
-  cursor: pointer;
-  top: 0;
-  left: 0;
-  right: 0;
-  bottom: 0;
-  background-color: #ccc;
-  -webkit-transition: .4s;
-  transition: .4s;
-}
-
-.slider:before {
-  position: absolute;
-  content: "";
-  height: 24px;
-  width: 24px;
-  left: 4px;
-  bottom: 4px;
-  background-color: white;
-  -webkit-transition: .4s;
-  transition: .4s;
-}
-
-input:checked + .slider {
-  background-color: #34c759;
-}
-
-input:focus + .slider {
-  box-shadow: 0 0 1px #2196F3;
-}
-
-input:checked + .slider:before {
-  -webkit-transform: translateX(24px);
-  -ms-transform: translateX(24px);
-  transform: translateX(24px);
-}
-
-/* Rounded sliders */
-.slider.round {
-  border-radius: 32px;
-}
-
-.slider.round:before {
-  border-radius: 50%;
-}
-
-.comma-list {
-  display: inline;
-  list-style: none;
-  padding: 0;
-}
-
-.comma-list li {
-  display: inline;
-}
-
-.comma-list li::after {
-  content: ", ";
-}
-
-.comma-list li:last-child::after {
-  content: "";
+html, body {
+  height: 100vh;
+  padding: 0;
+  margin: 5;
+  background-color: #f2f1f6;
+}
+
+* {
+  outline: none !important;
+}
+
+body {
+  color: #454955;
+  font: 14px/1.5 '-apple-system', 'HelveticaNeue', Helvetica, Segoe UI;
+}
+
+h1, h2, h3, h4, h5, h6, b, th, strong, .nav-link {
+  color: #454955;
+}
+
+input, button, div, pre, p {
+  font: inherit;
+}
+
+button {
+  color: white;
+  padding: 0.5em 1em;
+  border-radius: 18px;
+  border: none;
+  cursor: pointer;
+}
+
+a {
+  text-decoration: none;
+  color: #0071e3;
+}
+
+a:link, a:visited {
+  color: #0071e3;
+  text-decoration: none;
+}
+
+input[type=password] {
+  width: 160px;
+  padding: 0.2em 0.7em;
+  position: relative;
+  border: 1px solid #cdcdcd;
+  border-color: rgba(0, 0, 0, .15);
+  background-color: #ffffff;
+  font-size: 14px;
+}
+
+input[type=text] {
+  width: 160px;
+  padding: 0.2em 0.7em;
+  position: relative;
+  border: 1px solid #cdcdcd;
+  border-color: rgba(0, 0, 0, .15);
+  background-color: #ffffff;
+  font-size: 14px;
+}
+
+h1 {
+  margin: 0;
+  padding-top: 0.5em;
+  text-align: center;
+}
+
+.header {
+  padding: 0 1em;
+  margin: 1em auto;
+  max-width: 640px;
+  background: #f2f1f6;
+  border-radius: 15px;
+}
+
+.footer {
+  padding: 0 1em;
+  margin: 1em auto;
+  max-width: 640px;
+  background: #f2f1f6;
+  border-radius: 15px;
+  font: 11px '-apple-system', 'HelveticaNeueLight', Helvetica Light, Segoe UI Light;
+  color: #aaaaae;
+}
+
+.container {
+  padding: 0 1em;
+  margin: 1em auto;
+  max-width: 640px;
+  background: #fefefe;
+  border-radius: 10px;
+}
+
+.form-control {
+  margin: 0.6em 0;
+}
+
+.form-control input:not([type="checkbox"]), .form-control button {
+  min-width: 10em;
+}
+
+.form label {
+  min-width: 9.0em;
+  display: inline-block;
+}
+
+.form {
+  padding: 1em 0;
+}
+
+.btn {
+  background: #0071e3;
+}
+
+.btn label {
+  position: relative;
+}
+
+.btndis {
+  background: #f2f1f6;
+  color: #25282A;
+}
+
+.badge {
+  background-color: #ff0800;
+  border: 2px solid #ff0800;
+  border-radius: 12px;
+  box-shadow: 1px 1px 1px #282828;
+  color: #ffffff;
+  font: bold 12px/9px Helvetica, Verdana, Tahoma;
+  height: 12px;
+  padding: 4px 3px 0 5px;
+  text-align: center;
+  min-width: 8px;
+}
+
+/* make sure that badge text is white
+   otherwise it will be blue if it is linked */
+a.badge {
+  color: #ffffff;
+}
+
+#badges_container {
+  margin: 8px 0;
+  padding-top: 0;
+  /* height for single row of badges */
+  min-height: 21px;
+}
+
+.helpbadge {
+  background-color: #fefefe;
+  border: 1px solid #999999;
+  border-radius: 12px;
+  box-shadow: 1px 1px 0.5px #c1c1c1;
+  color: #0071e3 !important;
+  font: bold 14px/10px HelveticaNeueLight, Helvetica, Verdana;
+  height: 13px;
+  padding: 6px 6px 1px 6px;
+  text-align: center;
+  min-width: 8px;
+  position: relative;
+  margin-top: 4px;
+  margin-right: -10px;
+  float: right;
+}
+
+#header_container {
+  padding: 10px;
+}
+
+.title {
+  color: #454955;
+  font: 36px '-apple-system', 'HelveticaNeueLight', Helvetica Light, Segoe UI Light, sans-serif;
+  font-weight: lighter;
+  text-align: left;
+}
+
+.icon {
+  width: 25px;
+  height: 25px;
+  vertical-align: top;
+  padding-top: 0.28em;
+}
+
+#logo {
+  display: block;
+  margin: 8px;
+  float: left;
+  width: 80px;
+  height: 80px;
+}
+
+.spin {
+  display: inline-block;
+  width: 1em;
+  height: 1em;
+  margin-bottom: -0.2em;
+  border: 0.15em solid rgba(255, 255, 255, .5);
+  border-radius: 50%;
+  border-top-color: #fff;
+  animation: spin 1s linear infinite;
+  -webkit-animation: spin 1s linear infinite;
+  position: absolute;
+  top: 0;
+  left: 0;
+}
+
+@keyframes spin {
+  to {
+    transform: rotate(360deg);
+  }
+}
+
+@-webkit-keyframes spin {
+  to {
+    -webkit-transform: rotate(360deg);
+  }
+}
+
+.switch {
+  position: relative;
+  display: inline-block;
+  width: 57px;
+  height: 32px;
+  min-width: 0.5em !important;
+  vertical-align: middle;
+}
+
+.switch input {
+  opacity: 0;
+  width: 0;
+  height: 0;
+}
+
+.slider {
+  position: absolute;
+  cursor: pointer;
+  top: 0;
+  left: 0;
+  right: 0;
+  bottom: 0;
+  background-color: #ccc;
+  -webkit-transition: .4s;
+  transition: .4s;
+}
+
+.slider:before {
+  position: absolute;
+  content: "";
+  height: 24px;
+  width: 24px;
+  left: 4px;
+  bottom: 4px;
+  background-color: white;
+  -webkit-transition: .4s;
+  transition: .4s;
+}
+
+input:checked + .slider {
+  background-color: #34c759;
+}
+
+input:focus + .slider {
+  box-shadow: 0 0 1px #2196F3;
+}
+
+input:checked + .slider:before {
+  -webkit-transform: translateX(24px);
+  -ms-transform: translateX(24px);
+  transform: translateX(24px);
+}
+
+/* Rounded sliders */
+.slider.round {
+  border-radius: 32px;
+}
+
+.slider.round:before {
+  border-radius: 50%;
+}
+
+.comma-list {
+  display: inline;
+  list-style: none;
+  padding: 0;
+}
+
+.comma-list li {
+  display: inline;
+}
+
+.comma-list li::after {
+  content: ", ";
+}
+
+.comma-list li:last-child::after {
+  content: "";
 }