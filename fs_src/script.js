--- conflicted
+++ resolved
@@ -691,7 +691,6 @@
       checkIfNotModified(el(c, "man_cal"), cd.man_cal);
       checkIfNotModified(el(c, "swap_inputs"), cd.swap_inputs);
       checkIfNotModified(el(c, "swap_outputs"), cd.swap_outputs);
-<<<<<<< HEAD
       if(el(c, "man_cal").checked) {
         el(c, "man_cal_warning").style.display = "inline";
         el(c, "man_cal_settings").style.display = "block";
@@ -702,11 +701,8 @@
       }
       setValueIfNotModified(el(c, "move_time_ms"), cd.move_time_ms);
       setValueIfNotModified(el(c, "move_time_limit_pos_ms"), cd.move_time_limit_pos_ms);
+      let posText, calText;
       if (cd.cal_done == 1 || cd.man_cal == 1) {
-=======
-      let posText, calText;
-      if (cd.cal_done == 1) {
->>>>>>> d4f8a1d6
         if (cd.cur_pos != cd.tgt_pos) {
           posText = `${cd.cur_pos} -> ${cd.tgt_pos}`;
         } else {
