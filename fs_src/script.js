--- conflicted
+++ resolved
@@ -869,21 +869,6 @@
       break;
     }
     case Component_Type.kMotionSensor:
-<<<<<<< HEAD
-      whatSensor ||= "motion";
-    case Component_Type.kOccupancySensor:
-      whatSensor ||= "occupancy";
-    case Component_Type.kContactSensor:
-      whatSensor ||= "contact";
-    case Component_Type.kLeakSensor:
-      whatSensor ||= "leak";
-    case Component_Type.kSmokeSensor:
-      whatSensor ||= "smoke";
-    case Component_Type.kCarbonMonoxideSensor:
-      whatSensor ||= "carbon monoxide";
-    case Component_Type.kCarbonDioxideSensor: {
-      whatSensor ||= "carbon dioxide";
-=======
       whatSensor = whatSensor || "motion";
     case Component_Type.kOccupancySensor:
       whatSensor = whatSensor || "occupancy";
@@ -897,7 +882,6 @@
       whatSensor = whatSensor || "carbon monoxide";
     case Component_Type.kCarbonDioxideSensor: {
       whatSensor = whatSensor || "carbon dioxide";
->>>>>>> f8e4a57e
       let headText = `Input ${cd.id}`;
       if (cd.name) headText += ` (${cd.name})`;
       updateInnerText(el(c, "head"), headText);
