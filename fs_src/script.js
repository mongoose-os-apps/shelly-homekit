--- conflicted
+++ resolved
@@ -570,49 +570,36 @@
     case Component_Type.kLightBulb:
       c = el("rgb_template").cloneNode(true);
       c.id = elId;
-<<<<<<< HEAD
 
       let value = cd.bulb_type;
       let showct = (value == 1)
       let showcolor = (value == 2)
-      el(c ,"hue_container").style.display              = showcolor ? "block" : "none";
-      el(c ,"saturation_container").style.display       = showcolor ? "block" : "none";
-      el(c ,"colortemperature_container").style.display = showct ? "block" : "none";
-      el(c ,"color_container").style.display = showct || showcolor ? "block" : "none";
-
-      el(c, "state").onchange = function (ev) {
-=======
+      el(c, "hue_container").style.display = showcolor ? "block" : "none";
+      el(c, "saturation_container").style.display =
+          showcolor ? "block" : "none";
+      el(c, "colortemperature_container").style.display =
+          showct ? "block" : "none";
+      el(c, "color_container").style.display =
+          showct || showcolor ? "block" : "none";
+
       el(c, "state").onchange = function(ev) {
->>>>>>> e56a94d1
         setComponentState(c, rgbState(c, !c.data.state), el(c, "set_spinner"));
         markInputChanged(ev);
       };
       el(c, "save_btn").onclick = function() {
         rgbSetConfig(c);
       };
-<<<<<<< HEAD
-      el(c, "hue").onchange =
-      el(c, "saturation").onchange =
-      el(c, "colortemperature").onchange =
-      el(c, "brightness").onchange = function (ev) {
-        setComponentState(c, rgbState(c, c.data.state), el(c, "toggle_spinner"));
-        setPreviewColor(c, cd.bulb_type);
-        markInputChanged(ev);
-      };
-      el(c, "auto_off").onchange = function (ev) {
-        el(c, "auto_off_delay_container").style.display = this.checked ? "block" : "none";
-=======
       el(c, "hue").onchange = el(c, "saturation").onchange =
-          el(c, "brightness").onchange = function(ev) {
-            setComponentState(
-                c, rgbState(c, c.data.state), el(c, "toggle_spinner"));
-            setPreviewColor(c);
-            markInputChanged(ev);
-          };
+          el(c, "colortemperature").onchange =
+              el(c, "brightness").onchange = function(ev) {
+                setComponentState(
+                    c, rgbState(c, c.data.state), el(c, "toggle_spinner"));
+                setPreviewColor(c, cd.bulb_type);
+                markInputChanged(ev);
+              };
       el(c, "auto_off").onchange = function(ev) {
         el(c, "auto_off_delay_container").style.display =
             this.checked ? "block" : "none";
->>>>>>> e56a94d1
         markInputChanged(ev);
       };
       break;
@@ -628,17 +615,10 @@
 
 function rgbState(c, newState) {
   return {
-<<<<<<< HEAD
-    state: newState,
-    hue: el(c, "hue").value,
-    saturation: el(c, "saturation").value,
-    brightness: el(c, "brightness").value,
-    colortemperature: el(c, "colortemperature").value
-=======
     state: newState, hue: el(c, "hue").value,
         saturation: el(c, "saturation").value,
-        brightness: el(c, "brightness").value
->>>>>>> e56a94d1
+        brightness: el(c, "brightness").value,
+        colortemperature: el(c, "colortemperature").value
   }
 }
 
@@ -708,19 +688,14 @@
         }
       }
 
-<<<<<<< HEAD
-      if (cd.type == 11) { // kLightBulb
-        if(cd.bulb_type == 1) {
+      if (cd.type == Component_Type.kLightBulb) {
+        if (cd.bulb_type == 1) {
           headText = "CCT";
-        } else if(cd.bulb_type == 2) {
+        } else if (cd.bulb_type == 2) {
           headText = "RGB";
         } else {
           headText = "Light";
         }
-=======
-      if (cd.type == 11) {  // kLightBulb
-        headText = "RGB";
->>>>>>> e56a94d1
         if (cd.name) headText += ` (${cd.name})`;
         updateInnerText(el(c, "head"), headText);
         setValueIfNotModified(el(c, "name"), cd.name);
@@ -1741,18 +1716,13 @@
   let t = el(c, "colortemperature").value;
   let r, g, b;
 
-<<<<<<< HEAD
-  // use fixed 100% for v, because we want to control brightness over pwm frequency
-  if(bulb_type == 1) {
+  // use fixed 100% for v, because we want to control brightness over pwm
+  // frequency
+  if (bulb_type == 1) {
     [r, g, b] = colortemp2rgb(t, 100);
   } else {
     [r, g, b] = hsv2rgb(h, s, 100);
   }
-=======
-  // use fixed 100% for v, because we want to control brightness over pwm
-  // frequence
-  let [r, g, b] = hsv2rgb(h, s, 100);
->>>>>>> e56a94d1
 
   r = Math.round(r * 2.55);
   g = Math.round(g * 2.55);
@@ -1768,29 +1738,39 @@
   el(c, "hue_value").innerHTML = `${el(c, "hue").value}&#176;`;
   el(c, "saturation_value").innerHTML = `${el(c, "saturation").value}%`;
   el(c, "brightness_value").innerHTML = `${el(c, "brightness").value}%`;
-  el(c, "colortemperature_value").innerHTML = `${el(c, "colortemperature").value}mired`;
+  el(c, "colortemperature_value").innerHTML =
+      `${el(c, "colortemperature").value}mired`;
 }
 
 function clamprgb(val) {
-    let min = 0;
-    let max = 255;
-    return Math.max(min, Math.min(val, max))
+  let min = 0;
+  let max = 255;
+  return Math.max(min, Math.min(val, max))
 }
 
 function colortemp2rgb(t, v) {
-  //Formula by Tanner Helland
+  // Formula by Tanner Helland
   var temperature = 1000000.0 / t / 100.0;
   var scale = 1 / 2.55;
-  
+
   return [
-    (temperature <= 66 ? 255 :
-    clamprgb(329.698727446  * Math.pow(temperature - 60.0, -0.1332047592)  )) * scale,
     (temperature <= 66 ?
-    clamprgb( 99.4708025861 * Math.log(temperature)        - 161.1195681661) :
-    clamprgb(288.1221695283 * Math.pow(temperature - 60.0, -0.0755148492)  )) * scale,
-    (temperature >= 66 ? 255 :
-    temperature <= 19 ? 0 :
-    clamprgb(138.5177312231 * Math.log(temperature - 10.0) - 305.0447927307)) * scale
+         255 :
+         clamprgb(
+             329.698727446 * Math.pow(temperature - 60.0, -0.1332047592))) *
+        scale,
+    (temperature <= 66 ?
+         clamprgb(99.4708025861 * Math.log(temperature) - 161.1195681661) :
+         clamprgb(
+             288.1221695283 * Math.pow(temperature - 60.0, -0.0755148492))) *
+        scale,
+    (temperature >= 66 ?
+         255 :
+         temperature <= 19 ?
+         0 :
+         clamprgb(
+             138.5177312231 * Math.log(temperature - 10.0) - 305.0447927307)) *
+        scale
   ];
 }
 
