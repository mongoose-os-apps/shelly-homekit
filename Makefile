--- conflicted
+++ resolved
@@ -1,11 +1,7 @@
 MAKEFLAGS += --warn-undefined-variables --no-builtin-rules
 
 .PHONY: build check-format format release upload \
-<<<<<<< HEAD
-        Shelly1 Shelly1L Shelly1PM Shelly25 Shelly2 ShellyColorBulb ShellyDuo ShellyI3 ShellyPlug ShellyPlugS ShellyPlusPlugS ShellyPlus1 ShellyPlus1PM ShellyPlusI4 ShellyRGBW2 ShellyVintage ShellyU ShellyU25 ShellyUDuo ShellyURGBW2 ShellyUNI
-=======
-        Shelly1 Shelly1L Shelly1PM Shelly25 Shelly2 ShellyColorBulb ShellyDuo ShellyI3 ShellyPlug ShellyPlugS ShellyPlus1 ShellyPlus1PM ShellyPlus2PM ShellyPlusI4 ShellyRGBW2 ShellyVintage ShellyU ShellyU25 ShellyUDuo ShellyURGBW2 ShellyUNI
->>>>>>> beb1b622
+        Shelly1 Shelly1L Shelly1PM Shelly25 Shelly2 ShellyColorBulb ShellyDuo ShellyI3 ShellyPlug ShellyPlugS ShellyPlusPlugS ShellyPlus1 ShellyPlus1PM ShellyPlus2PM ShellyPlusI4 ShellyRGBW2 ShellyVintage ShellyU ShellyU25 ShellyUDuo ShellyURGBW2 ShellyUNI
 .SUFFIXES:
 
 MOS ?= mos
@@ -31,11 +27,7 @@
   MOS_BUILD_FLAGS_FINAL += --verbose
 endif
 
-<<<<<<< HEAD
-build: Shelly1 Shelly1L Shelly1PM Shelly25 Shelly2 ShellyColorBulb ShellyDuo ShellyI3 ShellyPlug ShellyPlugS ShellyPlusPlugS ShellyPlus1 ShellyPlus1PM ShellyPlusI4 ShellyRGBW2 ShellyVintage ShellyU ShellyU25 ShellyURGBW2 ShellyUNI
-=======
-build: Shelly1 Shelly1L Shelly1PM Shelly25 Shelly2 ShellyColorBulb ShellyDuo ShellyI3 ShellyPlug ShellyPlugS ShellyPlus1 ShellyPlus1PM ShellyPlus2PM ShellyPlusI4 ShellyRGBW2 ShellyVintage ShellyU ShellyU25 ShellyURGBW2 ShellyUNI
->>>>>>> beb1b622
+build: Shelly1 Shelly1L Shelly1PM Shelly25 Shelly2 ShellyColorBulb ShellyDuo ShellyI3 ShellyPlug ShellyPlugS ShellyPlusPlugS ShellyPlus1 ShellyPlus1PM ShellyPlus2PM ShellyPlusI4 ShellyRGBW2 ShellyVintage ShellyU ShellyU25 ShellyURGBW2 ShellyUNI
 
 release:
 	$(MAKE) build CLEAN=1 RELEASE=1
